--- conflicted
+++ resolved
@@ -30,11 +30,7 @@
 
 	upstreamOptions := config.UpstreamOptions{
 		ID:       "test",
-<<<<<<< HEAD
 		Balancer: "round_robin",
-=======
-		Strategy: "round_robin",
->>>>>>> 369c7b19
 		Targets:  targetOptions,
 	}
 
@@ -65,11 +61,7 @@
 		testService,
 		config.UpstreamOptions{
 			ID:       "test",
-<<<<<<< HEAD
 			Balancer: "round_robin",
-=======
-			Strategy: "round_robin",
->>>>>>> 369c7b19
 			Targets:  targetOptions,
 		},
 	)
@@ -85,15 +77,10 @@
 		},
 		config.UpstreamOptions{
 			ID:       "test",
-<<<<<<< HEAD
 			Balancer: "round_robin",
-=======
-			Strategy: "round_robin",
->>>>>>> 369c7b19
 			Targets:  targetOptions,
 		},
 	)
-
 	assert.NoError(t, err)
 	proxiies := upstream.Balancer().Proxies()
 	assert.Len(t, proxiies, 3)
