--- conflicted
+++ resolved
@@ -233,11 +233,7 @@
         params:
           status_code: 200
           content_type: application/json
-<<<<<<< HEAD
-          body: "hello bifrost"
-=======
           body: "Hello World"
->>>>>>> d099ea6c
 
 ```
 
