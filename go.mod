module github.com/nite-coder/bifrost

go 1.23.0

require (
	github.com/bytedance/sonic v1.13.2
	github.com/cloudwego/gjson v0.1.0
	github.com/cloudwego/gopkg v0.1.4
	github.com/cloudwego/hertz v0.9.7
	github.com/cloudwego/netpoll v0.7.0
	github.com/corazawaf/coraza-coreruleset/v4 v4.14.0
	github.com/corazawaf/coraza/v3 v3.3.3
	github.com/fsnotify/fsnotify v1.9.0
	github.com/go-resty/resty/v2 v2.15.3
	github.com/go-viper/mapstructure/v2 v2.2.1
	github.com/gofiber/fiber/v2 v2.52.5
	github.com/google/uuid v1.6.0
	github.com/gorilla/websocket v1.5.4-0.20250319132907-e064f32e3674
	github.com/hertz-contrib/http2 v0.1.8
	github.com/hertz-contrib/logger/slog v1.0.0
	github.com/hertz-contrib/pprof v0.1.2
	github.com/hertz-contrib/websocket v0.2.0
	github.com/miekg/dns v1.1.63
	github.com/nacos-group/nacos-sdk-go/v2 v2.2.8
	github.com/nite-coder/blackbear v0.0.0-20240930140346-76863193d6d4
	github.com/ory/dockertest/v3 v3.12.0
	github.com/pires/go-proxyproto v0.8.0
	github.com/prometheus/client_golang v1.21.1
	github.com/redis/go-redis/v9 v9.7.3
	github.com/stretchr/testify v1.10.0
	github.com/urfave/cli/v2 v2.27.5
	github.com/valyala/bytebufferpool v1.0.0
	github.com/valyala/fasthttp v1.56.0
	go.opentelemetry.io/contrib/propagators/b3 v1.34.0
	go.opentelemetry.io/contrib/propagators/jaeger v1.34.0
	go.opentelemetry.io/otel v1.34.0
	go.opentelemetry.io/otel/exporters/otlp/otlptrace/otlptracegrpc v1.34.0
	go.opentelemetry.io/otel/exporters/otlp/otlptrace/otlptracehttp v1.34.0
	go.opentelemetry.io/otel/sdk v1.34.0
	go.opentelemetry.io/otel/trace v1.34.0
	golang.org/x/net v0.40.0
	golang.org/x/sys v0.33.0
	google.golang.org/genproto/googleapis/rpc v0.0.0-20250207221924-e9438ea467c6
	google.golang.org/grpc v1.70.0
	google.golang.org/protobuf v1.36.6
	gopkg.in/yaml.v3 v3.0.1
	k8s.io/api v0.32.0
	k8s.io/apimachinery v0.32.0
	k8s.io/client-go v0.32.0
	go.uber.org/automaxprocs v1.6.0
)

require (
	dario.cat/mergo v1.0.1 // indirect
	github.com/Azure/go-ansiterm v0.0.0-20230124172434-306776ec8161 // indirect
	github.com/Microsoft/go-winio v0.6.2 // indirect
	github.com/Nvveen/Gotty v0.0.0-20120604004816-cd527374f1e5 // indirect
	github.com/alibabacloud-go/alibabacloud-gateway-pop v0.0.6 // indirect
	github.com/alibabacloud-go/alibabacloud-gateway-spi v0.0.5 // indirect
	github.com/alibabacloud-go/darabonba-array v0.1.0 // indirect
	github.com/alibabacloud-go/darabonba-encode-util v0.0.2 // indirect
	github.com/alibabacloud-go/darabonba-map v0.0.2 // indirect
	github.com/alibabacloud-go/darabonba-openapi/v2 v2.0.10 // indirect
	github.com/alibabacloud-go/darabonba-signature-util v0.0.7 // indirect
	github.com/alibabacloud-go/darabonba-string v1.0.2 // indirect
	github.com/alibabacloud-go/debug v1.0.1 // indirect
	github.com/alibabacloud-go/endpoint-util v1.1.0 // indirect
	github.com/alibabacloud-go/kms-20160120/v3 v3.2.3 // indirect
	github.com/alibabacloud-go/openapi-util v0.1.0 // indirect
	github.com/alibabacloud-go/tea v1.2.2 // indirect
	github.com/alibabacloud-go/tea-utils v1.4.4 // indirect
	github.com/alibabacloud-go/tea-utils/v2 v2.0.7 // indirect
	github.com/alibabacloud-go/tea-xml v1.1.3 // indirect
	github.com/aliyun/alibaba-cloud-sdk-go v1.61.1800 // indirect
	github.com/aliyun/alibabacloud-dkms-gcs-go-sdk v0.2.2 // indirect
	github.com/aliyun/alibabacloud-dkms-transfer-go-sdk v0.1.7 // indirect
	github.com/aliyun/credentials-go v1.3.10 // indirect
	github.com/andybalholm/brotli v1.1.1 // indirect
	github.com/beorn7/perks v1.0.1 // indirect
	github.com/buger/jsonparser v1.1.1 // indirect
	github.com/bytedance/gopkg v0.1.2 // indirect
	github.com/bytedance/sonic/loader v0.2.4 // indirect
	github.com/cenkalti/backoff/v4 v4.3.0 // indirect
	github.com/cespare/xxhash/v2 v2.3.0 // indirect
	github.com/clbanning/mxj/v2 v2.5.5 // indirect
	github.com/cloudwego/base64x v0.1.5 // indirect
	github.com/containerd/continuity v0.4.5 // indirect
	github.com/corazawaf/libinjection-go v0.2.2 // indirect
	github.com/cpuguy83/go-md2man/v2 v2.0.5 // indirect
	github.com/davecgh/go-spew v1.1.2-0.20180830191138-d8f796af33cc // indirect
	github.com/dgryski/go-rendezvous v0.0.0-20200823014737-9f7001d12a5f // indirect
	github.com/docker/cli v27.4.1+incompatible // indirect
	github.com/docker/docker v27.3.1+incompatible // indirect
	github.com/docker/go-connections v0.5.0 // indirect
	github.com/docker/go-units v0.5.0 // indirect
	github.com/emicklei/go-restful/v3 v3.11.0 // indirect
	github.com/felixge/fgprof v0.9.5 // indirect
	github.com/fxamacker/cbor/v2 v2.7.0 // indirect
	github.com/go-logr/logr v1.4.2 // indirect
	github.com/go-logr/stdr v1.2.2 // indirect
	github.com/go-openapi/jsonpointer v0.21.0 // indirect
	github.com/go-openapi/jsonreference v0.20.2 // indirect
	github.com/go-openapi/swag v0.23.0 // indirect
	github.com/gogo/protobuf v1.3.2 // indirect
	github.com/golang/mock v1.6.0 // indirect
	github.com/golang/protobuf v1.5.4 // indirect
	github.com/google/gnostic-models v0.6.9 // indirect
	github.com/google/go-cmp v0.7.0 // indirect
	github.com/google/gofuzz v1.2.0 // indirect
	github.com/google/pprof v0.0.0-20241029153458-d1b30febd7db // indirect
	github.com/google/shlex v0.0.0-20191202100458-e7afc7fbc510 // indirect
	github.com/grpc-ecosystem/grpc-gateway/v2 v2.25.1 // indirect
	github.com/jmespath/go-jmespath v0.0.0-20180206201540-c2b33e8439af // indirect
	github.com/josharian/intern v1.0.0 // indirect
	github.com/json-iterator/go v1.1.12 // indirect
	github.com/klauspost/compress v1.17.11 // indirect
	github.com/klauspost/cpuid/v2 v2.2.8 // indirect
<<<<<<< HEAD
	github.com/mailru/easyjson v0.7.7 // indirect
=======
	github.com/magefile/mage v1.15.1-0.20241126214340-bdc92f694516 // indirect
>>>>>>> d099ea6c
	github.com/mattn/go-colorable v0.1.13 // indirect
	github.com/mattn/go-isatty v0.0.20 // indirect
	github.com/mattn/go-runewidth v0.0.16 // indirect
	github.com/moby/docker-image-spec v1.3.1 // indirect
	github.com/moby/sys/user v0.3.0 // indirect
	github.com/moby/term v0.5.0 // indirect
	github.com/modern-go/concurrent v0.0.0-20180306012644-bacd9c7ef1dd // indirect
	github.com/modern-go/reflect2 v1.0.2 // indirect
	github.com/munnerz/goautoneg v0.0.0-20191010083416-a7dc8b61c822 // indirect
	github.com/nyaruka/phonenumbers v1.4.0 // indirect
	github.com/opencontainers/go-digest v1.0.0 // indirect
	github.com/opencontainers/image-spec v1.1.0 // indirect
	github.com/opencontainers/runc v1.2.3 // indirect
	github.com/petar-dambovaliev/aho-corasick v0.0.0-20250424160509-463d218d4745 // indirect
	github.com/pkg/errors v0.9.1 // indirect
	github.com/pmezard/go-difflib v1.0.1-0.20181226105442-5d4384ee4fb2 // indirect
	github.com/prometheus/client_model v0.6.1 // indirect
	github.com/prometheus/common v0.62.0 // indirect
	github.com/prometheus/procfs v0.15.1 // indirect
	github.com/rivo/uniseg v0.4.7 // indirect
	github.com/russross/blackfriday/v2 v2.1.0 // indirect
	github.com/sirupsen/logrus v1.9.3 // indirect
	github.com/spf13/pflag v1.0.5 // indirect
	github.com/stretchr/objx v0.5.2 // indirect
	github.com/tidwall/gjson v1.18.0 // indirect
	github.com/tidwall/match v1.1.1 // indirect
	github.com/tidwall/pretty v1.2.1 // indirect
	github.com/tjfoc/gmsm v1.4.1 // indirect
	github.com/twitchyliquid64/golang-asm v0.15.1 // indirect
	github.com/valllabh/ocsf-schema-golang v1.0.3 // indirect
	github.com/valyala/tcplisten v1.0.0 // indirect
	github.com/x448/float16 v0.8.4 // indirect
	github.com/xeipuuv/gojsonpointer v0.0.0-20190905194746-02993c407bfb // indirect
	github.com/xeipuuv/gojsonreference v0.0.0-20180127040603-bd5ef7bd5415 // indirect
	github.com/xeipuuv/gojsonschema v1.2.0 // indirect
	github.com/xrash/smetrics v0.0.0-20240521201337-686a1a2994c1 // indirect
	go.opentelemetry.io/auto/sdk v1.1.0 // indirect
	go.opentelemetry.io/otel/exporters/otlp/otlptrace v1.34.0 // indirect
	go.opentelemetry.io/otel/metric v1.34.0 // indirect
	go.opentelemetry.io/proto/otlp v1.5.0 // indirect
	go.uber.org/atomic v1.7.0 // indirect
	go.uber.org/multierr v1.6.0 // indirect
	go.uber.org/zap v1.21.0 // indirect
	golang.org/x/arch v0.11.0 // indirect
<<<<<<< HEAD
	golang.org/x/crypto v0.37.0 // indirect
	golang.org/x/mod v0.21.0 // indirect
	golang.org/x/oauth2 v0.27.0 // indirect
	golang.org/x/sync v0.13.0 // indirect
	golang.org/x/term v0.31.0 // indirect
	golang.org/x/text v0.24.0 // indirect
	golang.org/x/time v0.9.0 // indirect
	golang.org/x/tools v0.26.0 // indirect
=======
	golang.org/x/crypto v0.38.0 // indirect
	golang.org/x/mod v0.18.0 // indirect
	golang.org/x/sync v0.14.0 // indirect
	golang.org/x/text v0.25.0 // indirect
	golang.org/x/time v0.6.0 // indirect
	golang.org/x/tools v0.22.0 // indirect
>>>>>>> d099ea6c
	google.golang.org/genproto/googleapis/api v0.0.0-20250115164207-1a7da9e5054f // indirect
	gopkg.in/evanphx/json-patch.v4 v4.12.0 // indirect
	gopkg.in/inf.v0 v0.9.1 // indirect
	gopkg.in/ini.v1 v1.67.0 // indirect
	gopkg.in/natefinch/lumberjack.v2 v2.0.0 // indirect
	gopkg.in/yaml.v2 v2.4.0 // indirect
<<<<<<< HEAD
	k8s.io/klog/v2 v2.130.1 // indirect
	k8s.io/kube-openapi v0.0.0-20250318190949-c8a335a9a2ff // indirect
	k8s.io/utils v0.0.0-20241104100929-3ea5e8cea738 // indirect
	sigs.k8s.io/json v0.0.0-20241010143419-9aa6b5e7a4b3 // indirect
	sigs.k8s.io/randfill v1.0.0 // indirect
	sigs.k8s.io/structured-merge-diff/v4 v4.6.0 // indirect
	sigs.k8s.io/yaml v1.4.0 // indirect
=======
	rsc.io/binaryregexp v0.2.0 // indirect
>>>>>>> d099ea6c
)

replace (
	github.com/cloudwego/hertz v0.9.7 => github.com/nite-coder/hertz v0.9.8-0.20250525014109-390db2885183
	github.com/hertz-contrib/http2 v0.1.8 => github.com/nite-coder/http2 v0.1.8
)<|MERGE_RESOLUTION|>--- conflicted
+++ resolved
@@ -38,6 +38,7 @@
 	go.opentelemetry.io/otel/exporters/otlp/otlptrace/otlptracehttp v1.34.0
 	go.opentelemetry.io/otel/sdk v1.34.0
 	go.opentelemetry.io/otel/trace v1.34.0
+	go.uber.org/automaxprocs v1.6.0
 	golang.org/x/net v0.40.0
 	golang.org/x/sys v0.33.0
 	google.golang.org/genproto/googleapis/rpc v0.0.0-20250207221924-e9438ea467c6
@@ -47,7 +48,7 @@
 	k8s.io/api v0.32.0
 	k8s.io/apimachinery v0.32.0
 	k8s.io/client-go v0.32.0
-	go.uber.org/automaxprocs v1.6.0
+	k8s.io/utils v0.0.0-20241104100929-3ea5e8cea738
 )
 
 require (
@@ -115,11 +116,8 @@
 	github.com/json-iterator/go v1.1.12 // indirect
 	github.com/klauspost/compress v1.17.11 // indirect
 	github.com/klauspost/cpuid/v2 v2.2.8 // indirect
-<<<<<<< HEAD
+	github.com/magefile/mage v1.15.1-0.20241126214340-bdc92f694516 // indirect
 	github.com/mailru/easyjson v0.7.7 // indirect
-=======
-	github.com/magefile/mage v1.15.1-0.20241126214340-bdc92f694516 // indirect
->>>>>>> d099ea6c
 	github.com/mattn/go-colorable v0.1.13 // indirect
 	github.com/mattn/go-isatty v0.0.20 // indirect
 	github.com/mattn/go-runewidth v0.0.16 // indirect
@@ -164,40 +162,27 @@
 	go.uber.org/multierr v1.6.0 // indirect
 	go.uber.org/zap v1.21.0 // indirect
 	golang.org/x/arch v0.11.0 // indirect
-<<<<<<< HEAD
-	golang.org/x/crypto v0.37.0 // indirect
+	golang.org/x/crypto v0.38.0 // indirect
 	golang.org/x/mod v0.21.0 // indirect
-	golang.org/x/oauth2 v0.27.0 // indirect
-	golang.org/x/sync v0.13.0 // indirect
-	golang.org/x/term v0.31.0 // indirect
-	golang.org/x/text v0.24.0 // indirect
-	golang.org/x/time v0.9.0 // indirect
+	golang.org/x/oauth2 v0.24.0 // indirect
+	golang.org/x/sync v0.14.0 // indirect
+	golang.org/x/term v0.32.0 // indirect
+	golang.org/x/text v0.25.0 // indirect
+	golang.org/x/time v0.7.0 // indirect
 	golang.org/x/tools v0.26.0 // indirect
-=======
-	golang.org/x/crypto v0.38.0 // indirect
-	golang.org/x/mod v0.18.0 // indirect
-	golang.org/x/sync v0.14.0 // indirect
-	golang.org/x/text v0.25.0 // indirect
-	golang.org/x/time v0.6.0 // indirect
-	golang.org/x/tools v0.22.0 // indirect
->>>>>>> d099ea6c
 	google.golang.org/genproto/googleapis/api v0.0.0-20250115164207-1a7da9e5054f // indirect
 	gopkg.in/evanphx/json-patch.v4 v4.12.0 // indirect
 	gopkg.in/inf.v0 v0.9.1 // indirect
 	gopkg.in/ini.v1 v1.67.0 // indirect
 	gopkg.in/natefinch/lumberjack.v2 v2.0.0 // indirect
 	gopkg.in/yaml.v2 v2.4.0 // indirect
-<<<<<<< HEAD
 	k8s.io/klog/v2 v2.130.1 // indirect
 	k8s.io/kube-openapi v0.0.0-20250318190949-c8a335a9a2ff // indirect
-	k8s.io/utils v0.0.0-20241104100929-3ea5e8cea738 // indirect
+	rsc.io/binaryregexp v0.2.0 // indirect
 	sigs.k8s.io/json v0.0.0-20241010143419-9aa6b5e7a4b3 // indirect
 	sigs.k8s.io/randfill v1.0.0 // indirect
 	sigs.k8s.io/structured-merge-diff/v4 v4.6.0 // indirect
 	sigs.k8s.io/yaml v1.4.0 // indirect
-=======
-	rsc.io/binaryregexp v0.2.0 // indirect
->>>>>>> d099ea6c
 )
 
 replace (
